--- conflicted
+++ resolved
@@ -126,11 +126,7 @@
     cc_params[cc_par_cnt++] = alloc_printf("%s/libruntime_fast.a", obj_path);
   }
 
-<<<<<<< HEAD
-//  cc_params[cc_par_cnt++] = "-I${HOME}/clang+llvm/include";
-=======
   // cc_params[cc_par_cnt++] = "-I/home/angora/clang+llvm6/include";
->>>>>>> 6f125afe
 
   if (clang_type == CLANG_TRACK_TYPE || clang_type == CLANG_DFSAN_TYPE) {
     if (is_cxx && clang_type == CLANG_TRACK_TYPE) {
