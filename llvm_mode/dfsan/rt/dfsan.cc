--- conflicted
+++ resolved
@@ -167,8 +167,6 @@
     return 0;
   return __dfsan_union_load(shadow_for(addr), size);
 }
-<<<<<<< HEAD
-=======
 
 SANITIZER_INTERFACE_ATTRIBUTE const dfsan_label *
 dfsan_shadow_for(const void * addr) {
@@ -179,7 +177,6 @@
 //   return  __dfsan_tag_set->find(l);
 // }
 
->>>>>>> 40ade214
 void Flags::SetDefaults() {
 #define DFSAN_FLAG(Type, Name, DefaultValue, Description) Name = DefaultValue;
 #include "dfsan_flags.inc"
